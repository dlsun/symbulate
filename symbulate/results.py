--- conflicted
+++ resolved
@@ -187,50 +187,6 @@
 
     def __ge__(self, other):
         return self.apply(lambda x: x >= other)
-
-<<<<<<< HEAD
-    def plot(self):
-        raise Exception("Only simulations of random variables (RV) "
-                        "can be plotted, but you simulated from a " 
-                        "probability space. You must first define a RV "
-                        "on your probability space and simulate it. "
-                        "Then call .plot() on those simulations.")
- 
-    def mean(self):
-        raise Exception("You can only call .mean() on simulations of "
-                        "random variables (RV), but you simulated from "
-                        "a probability space. You must first define "
-                        "a RV on your probability space and simulate it "
-                        "Then call .mean() on those simulations.")
-    def var(self):
-        raise Exception("You can only call .var() on simulations of "
-                        "random variables (RV), but you simulated from "
-                        "a probability space. You must first define "
-                        " a RV on your probability space and simulate it "
-                        "Then call .var() on those simulations.")
-     
-    def sd(self):
-        raise Exception("You can only call .sd() on simulations of "
-                        "random variables (RV), but you simulated from "
-                        "a probability space. You must first define "
-                        " a RV on your probability space and simulate it "
-                        "Then call .sd() on those simulations.")
-
-    def corr(self):
-        raise Exception("You can only call .corr() on simulations of "
-                        "random variables (RV), but you simulated from "
-                        "a probability space. You must first define "
-                        " a RV on your probability space and simulate it "
-                        "Then call .corr() on those simulations.")
-    
-    def cov(self):
-        raise Exception("You can only call .cov() on simulations of "
-                        "random variables (RV), but you simulated from "
-                        "a probability space. You must first define "
-                        " a RV on your probability space and simulate it "
-                        "Then call .cov() on those simulations.")
-=======
->>>>>>> d4dc7269
 
     def _repr_html_(self):
 
