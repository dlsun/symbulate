import math
import numpy as np
import operator as op
import scipy.stats as stats

from .random_variables import RV
from .random_processes import RandomProcess
from .result import ContinuousTimeFunction, DiscreteValued
from .results import RVResults

pi = math.pi
e = math.e
inf = float("inf")

def operation_factory(op):

    def op_fun(x):
        if isinstance(x, RandomProcess):
            return x.apply(op_fun)
        elif isinstance(x, RV):
            return x.apply(op)
        else:
            return op(x)

    return op_fun

sqrt = operation_factory(math.sqrt)
exp = operation_factory(math.exp)
sin = operation_factory(math.sin)
cos = operation_factory(math.cos)
tan = operation_factory(math.tan)
factorial = operation_factory(math.factorial)
def log(x, base=e):
    if isinstance(x, RVResults):
        with np.errstate(all='raise'):
            try:
                return RVResults(np.log(x) / np.log(base))
            except FloatingPointError as e:
                raise type(e)("I can't take the log of these values.")
    else:
        try: 
            return operation_factory(lambda y: math.log(y, base))(x)
        except ValueError as e:
            raise type(e)("I can't take the log of these values.")

def mean(x):
    if isinstance(x, int) or isinstance(x, float):
        raise Exception("Taking the mean with one value is unnecessary.")
    else:
        return sum(x) / len(x)

def cumsum(x):
<<<<<<< HEAD
    return x.cumsum()
=======
    if isinstance(x, int) or isinstance(x, float):
        raise Exception("Taking the cumulative sum of one value is unnecessary.")
    else:
        total = 0
        sums = [total]
        for i in x:
            total += i
            sums.append(total)
        return tuple(sums)
>>>>>>> d23b288b

def var(x):
    return mean([(i - mean(x)) ** 2 for i in x])

def sd(x):
    return math.sqrt(var(x))

def median(x):
    if isinstance(x, int) or isinstance(x, float):
        raise Exception("Taking the median of one value is unnecessary.")
    else:
        return np.median(x)

def min_max_diff(x):
    if isinstance(x, int) or isinstance(x, float):
        raise Exception("Taking the range of one value is unnecessary.")
    else:
        return max(x) - min(x)

def med_abs_dev(x):
    return median(list(abs(i-median(x)) for i in x))

def quantile(q):
    return lambda x: np.percentile(x, q * 100)    

def iqr(x):
    if isinstance(x, int) or isinstance(x, float):
        raise Exception("Taking the iqr of one value is unnecessary.")
    else:
        q75, q25 = np.percentile(x, [75, 25])
        return q75 - q25

def orderstatistics(n):
    if n <= 0:
        raise Exception("Out of bounds. Lowest order is 1.")
    else:
        return lambda x: np.partition(x, n - 1)[n - 1]

def skewness(x):
    if isinstance(x, int) or isinstance(x, float):
        raise Exception("Finding the skenewss of one value is unnecessary,")
    else:
        return stats.skew(x)

def kurtosis(x):
    if isinstance(x, int) or isinstance(x, float):
        raise Exception("Finding the kurtosis of one value is unnecessary.")
    else:
        return stats.kurtosis(x)

def moment(k):
    return lambda x: stats.moment(x, k)
    
def trimmed_mean(alpha):
    return lambda x: stats.trim_mean(x, alpha)

def comparefun(x, compare, value):
    count = 0
    for i in x:
        if compare(i, value):
            count += 1
    return count

def count(fun=lambda x: True):
    def func(x):
        val = 0
        for i in x:
            if fun(i):
                val += 1
        return val        
    return func

def count_eq(value):
    def fun(x):
        return comparefun(x, op.eq, value)
    return fun    

def count_neq(value):
    def fun(x):
        return comparefun(x, op.ne, value)
    return fun

def count_lt(value):
    def fun(x):
        return comparefun(x, op.lt, value)
    return fun 

def count_gt(value):
    def fun(x):
        return comparefun(x, op.gt, value)
    return fun 

def count_geq(value):
    def fun(x):
        return comparefun(x, op.ge, value)
    return fun 

def count_leq(value):
    def fun(x):
        return comparefun(x, op.le, value)
    return fun

def interarrival_times(continuous_time_function):
    """Given a realization of a continuous-time,
       discrete-state process, returns the interarrival 
       times (i.e., the times between each state change).

    Args:
      continuous_time_function: A ContinuousTimeFunction
        object, such as ContinuousTimeMarkovChainResult or
        PoissonProcessResult.
    """
    if not (isinstance(continuous_time_function,
                       ContinuousTimeFunction) and
            isinstance(continuous_time_function,
                       DiscreteValued)):
        raise TypeError(
            "Interarrival times are only defined for "
            "continuous-time, discrete-valued functions." 
        )
    return continuous_time_function.get_interarrival_times()

def arrival_times(continuous_time_function):
    """Given a realization of a continuous-time,
       discrete-state process, returns the arrival 
       times (i.e., the times when the state changes).

    Args:
      continuous_time_function: A ContinuousTimeFunction
        object, such as ContinuousTimeMarkovChainResult or
        PoissonProcessResult.
    """
    if not (isinstance(continuous_time_function,
                       ContinuousTimeFunction) and
            isinstance(continuous_time_function,
                       DiscreteValued)):
        raise TypeError(
            "Interarrival times are only defined for "
            "continuous-time, discrete-valued functions." 
        )
    return continuous_time_function.get_arrival_times()

def states(discrete_valued_function):
    """Given a realization of a discrete-valued function,
       returns an InfiniteVector of the sequence of 
       values (or states).

    Args:
      discrete_valued_function: A DiscreteValued object
                                (e.g., MarkovChainResult or
                                       PoissonProcessResult)
    """
    if not isinstance(discrete_valued_function, DiscreteValued):
        raise TypeError(
            "States are only defined for discrete-valued "
            "functions."
        )
    return discrete_valued_function.get_states()<|MERGE_RESOLUTION|>--- conflicted
+++ resolved
@@ -50,19 +50,7 @@
         return sum(x) / len(x)
 
 def cumsum(x):
-<<<<<<< HEAD
     return x.cumsum()
-=======
-    if isinstance(x, int) or isinstance(x, float):
-        raise Exception("Taking the cumulative sum of one value is unnecessary.")
-    else:
-        total = 0
-        sums = [total]
-        for i in x:
-            total += i
-            sums.append(total)
-        return tuple(sums)
->>>>>>> d23b288b
 
 def var(x):
     return mean([(i - mean(x)) ** 2 for i in x])
