import numbers
import numpy as np
import scipy.stats as stats
import matplotlib.pyplot as plt

from .probability_space import ProbabilitySpace
from .plot import get_next_color
from .result import Scalar, Vector, InfiniteVector

class Distribution(ProbabilitySpace):
    def __init__(self, params, scipy, discrete=True):
        self.params = params

        self.discrete = discrete
        
        if discrete:
            self.pdf = lambda x: scipy.pmf(x, **self.params)
        else:
            self.pdf = lambda x: scipy.pdf(x, **self.params)
        
        self.cdf = lambda x: scipy.cdf(x, **self.params)
        self.quantile = lambda x: scipy.ppf(x, **self.params)
        
        self.median = lambda : scipy.median(**self.params)
        self.mean = lambda : scipy.mean(**self.params)
        self.var = lambda : scipy.var(**self.params)
        self.sd = lambda : scipy.std(**self.params)
        self.sim_fn = scipy.rvs

        self.xlim = (
            scipy.ppf(0.001, **self.params),
            scipy.ppf(0.999, **self.params)
            )

    def draw(self):
        return Scalar(self.sim_fn(**self.params))

    # Override the inherited __pow__ function to take advantage
    # of vectorized simulations.
    def __pow__(self, exponent):
        if exponent == float("inf"):
            def draw():
                result = InfiniteVector()
                def fn(n):
                    return self.sim_fn(**self.params)
                result.fn = fn
                return result
        else:
            def draw():
                return Vector(self.sim_fn(**self.params, size=exponent))
        return ProbabilitySpace(draw)
    
    def plot(self, type=None, alpha=None, xlim=None, **kwargs):

        new_fig = len(plt.gcf().axes) == 0
        
        # use limits if specified
        if xlim is not None:
            xlower, xupper = xlim
        # use distribution defaults if new figure
        elif new_fig:
            xlower, xupper = self.xlim
        # otherwise, use limits of existing figure
        else:
            xlower, xupper = plt.gca().get_xlim()

        if self.discrete:
            xlower, xupper = int(xlower), int(xupper)
            xvals = np.arange(xlower, xupper+1)
        else:
            xvals = np.linspace(xlower, xupper, 100)
        
        yvals = self.pdf(xvals)
        
        # get next color in cycle
        axes = plt.gca()
        color = get_next_color(axes)
        
        if self.discrete:
            plt.scatter(xvals, yvals, s=40, color=color, alpha=alpha, **kwargs)
        
        plt.plot(xvals, yvals, color=color, alpha=alpha, **kwargs)
        plt.xlim(xlower, xupper)

        
## Discrete Distributions

class Bernoulli(Distribution):
    """Defines a probability space for a Bernoulli
         distribution.

    Attributes:
      p (float): probability (number between 0 and 1)
        of a "success" (i.e., 1)
    """

    def __init__(self, p):
        if 0 <= p <= 1:
            self.p = p
        else:
            raise Exception("p must be between 0 and 1")
        
        params = {
            "p" : p
            }
        super().__init__(params, stats.bernoulli, True)
        self.xlim = (0, 1) # Bernoulli distributions are not defined for x < 0 and x > 1
 
    
class Binomial(Distribution):
    """Defines a probability space for a binomial
         distribution.

    Attributes:
      n (int): number of trials
      p (float): probability (number between 0 and 1)
        that each trial results in a "success" (i.e., 1)
    """

    def __init__(self, n, p):
        
        if n >= 0 and isinstance(n, numbers.Integral):
            self.n = n
        #elif n == 0:
            #raise NotImplementedError
            #TODO
        else:
            raise Exception("n must be a non-negative integer")

        if 0 <= p <= 1:
            self.p = p
        else:
            raise Exception("p must be between 0 and 1")
        
        params = {
            "n" : n,
            "p" : p
            }
        super().__init__(params, stats.binom, True)
        self.xlim = (0, n) # Binomial distributions are not defined for x < 0 and x > n


class Hypergeometric(Distribution):
    """Defines a probability space for a hypergeometric
         distribution (which represents the number of
         ones in n draws without replacement from a box
         containing zeros and ones).

    Attributes:
      n (int): number of draws (without replacement)
        from the box
      N0 (int): number of 0s in the box
      N1 (int): number of 1s in the box
    """

    def __init__(self, n, N0, N1):
        
        if n > 0 and isinstance(n, numbers.Integral):
            self.n = n
        else:
            raise Exception("n must be a positive integer")
        
        if N0 >= 0 and isinstance(N0, numbers.Integral):
            self.N0 = N0
        else:
            raise Exception("N0 must be a non-negative integer")
        
        if N1 >= 0 and isinstance(N1, numbers.Integral):
            self.N1 = N1
        else:
            raise Exception("N1 must be a non-negative integer")

        params = {
            "M" : N0 + N1,
            "n" : N1,
            "N" : n
            }

        if N0 + N1 < n:
            raise Exception("N0 + N1 cannot be less than the sample size n")

        super().__init__(params, stats.hypergeom, True)
        self.xlim = (0, n) # Hypergeometric distributions are not defined for x < 0 and x > n
        

class Geometric(Distribution):
    """Defines a probability space for a geometric
         distribution (which represents the number
         of trials until the first success), including
         the success.

    Attributes:
      p (float): probability (number between 0 and 1)
        that each trial results in a "success" (i.e., 1)
    """

    def __init__(self, p):
        
        if 0 < p < 1:
            self.p = p
        else:
            raise Exception("p must be between 0 and 1")        

        params = {
            "p" : p
            }
        super().__init__(params, stats.geom, True)
        self.xlim = (1, self.xlim[1]) # Geometric distributions are not defined for x < 1
        

class NegativeBinomial(Distribution):
    """Defines a probability space for a negative
         binomial distribution (which represents the 
         number of trials until r successes), including
         the r successes.

    Attributes:
      r (int): desired number of successes
      p (float): probability (number between 0 and 1)
        that each trial results in a "success" (i.e., 1)
    """

    def __init__(self, r, p):

        if 0 < r and isinstance(r, numbers.Integral):
            self.r = r
        else:
            raise Exception("r must be a positive integer")

        if 0 < p <= 1:
            self.p = p
        else:
            raise Exception("p must be between 0 and 1")
        
        params = {
            "n" : r,
            "p" : p,
            "loc" : r
            }
        super().__init__(params, stats.nbinom, True)
        self.xlim = (r, self.xlim[1]) # Negative Binomial distributions are not defined for x < r

    def draw(self):
        """A function that takes no arguments and 
            returns a single draw from the Negative Binomial distribution."""

        # Numpy's negative binomial returns numbers in [0, inf),
        # but we want numbers in [r, inf).
        return self.r + np.random.negative_binomial(n=self.r, p=self.p)

    
class Pascal(Distribution):
    """Defines a probability space for a Pascal
         distribution (which represents the number
         of trials until r successes), not including
         the r successes.

    Attributes:
      r (int): desired number of successes
      p (float): probability (number between 0 and 1)
        that each trial results in a "success" (i.e., 1)
    """
    
    def __init__(self, r, p):
        
        if 0 < r and isinstance(r, numbers.Integral):
            self.r = r
        else:
            raise Exception("r must be a positive integer")

        if 0 < p <= 1:
            self.p = p
        else:
            raise Exception("p must be between 0 and 1")
     
        params = {
            "n" : r,
            "p" : p
            }
        super().__init__(params, stats.nbinom, True)
        self.xlim = (0, self.xlim[1]) # Pascal distributions are not defined for x < 0
    
    
class Poisson(Distribution):
    """Defines a probability space for a Poisson distribution.

    Attributes:
      lam (float): rate parameter for the Poisson distribution
    """

    def __init__(self, lam):
        
        if 0 < lam:
            self.lam = lam
        else:
            raise Exception("Lambda (lam) must be greater than 0")

        params = {
            "mu" : lam
            }
        super().__init__(params, stats.poisson, True)
        self.xlim = (0, self.xlim[1]) # Poisson distributions are not defined for x < 0


class DiscreteUniform(Distribution):
    """Defines a probability space for a discrete uniform distribution.

    Attributes:
      a (int): lower bound for possible values
      b (int): upper bound for possible values
    """

    def __init__(self, a=0, b=1):
        self.a = a
        self.b = b + 1
        
        params = {
            "low" : self.a,
            "high" : self.b
            }

        if a >= b:
            raise Exception("b cannot be less than or equal to a")

        super().__init__(params, stats.randint, True)
        self.xlim = (a, b) # Uniform distributions are not defined for x < a and x > b
        

## Continuous Distributions

class Uniform(Distribution):
    """Defines a probability space for a uniform distribution.

    Attributes:
      a (float): lower bound for possible values
      b (float): upper bound for possible values
    """

    def __init__(self, a=0.0, b=1.0):
        self.a = a
        self.b = b
        
        params = {
            "loc" : a,
            "scale" : b - a
            }

        if a > b:
            raise Exception("b cannot be less than a")

        super().__init__(params, stats.uniform, False)
        self.xlim = (a, b) # Uniform distributions are not defined for x < a and x > b
        

class Normal(Distribution):
    """Defines a probability space for a normal distribution.

    Attributes:
      mean (float): mean parameter of the normal distribution
      var (float): variance parameter of the normal distribution
      sd (float): standard deviation parameter of the normal 
        distribution (if specified, var parameter will be ignored)
    """
    #TODO edit docstring for Normal Distribution

    def __init__(self, mean=0.0, var=1.0, sd=None):

        #Note: cleaner way to implement this

        if sd is None:
            if var > 0:
                self.scale = np.sqrt(var)
            elif var == 0: 
                raise NotImplementedError
                #TODO
            else:
                raise Exception("var cannot be less than 0")
        
        else:
            if sd > 0:
                self.scale = sd
            elif sd == 0:
                raise NotImplementedError
                #TODO
            else:
                raise Exception("sd cannot be less than 0")

        params = {
            "loc" : mean,
            "scale" : self.scale
            }
        super().__init__(params, stats.norm, False)
        

class Exponential(Distribution):
    """Defines a probability space for an exponential distribution.
       Only one of scale or rate should be set. (The scale is the
       inverse of the rate.)

    Attributes:
      scale (float): scale parameter for gamma distribution
        (often symbolized beta = 1 / lambda)
      rate (float): rate parameter for gamma distribution
        (often symbolized lambda)
    """

    def __init__(self, rate=1.0, scale=None):
        
        if scale is None:
            if rate > 0:
                self.rate = rate
                self.scale = scale
            else:
                raise Exception("rate must be positive")
        else:
            if scale > 0:
                self.scale = scale
            else:
                raise Exception("scale must be positive")
        
        params = {
            "scale" : 1. / rate if scale is None else scale
            }
        super().__init__(params, stats.expon, False)
        self.xlim = (0, self.xlim[1]) # Exponential distributions are not defined for x < 0
        

class Gamma(Distribution):
    """Defines a probability space for a gamma distribution.
       Only one of scale or rate should be set. (The scale is the
       inverse of the rate.)

    Attributes:
      shape (float): shape parameter for gamma distribution
        (often symbolized alpha)
      scale (float): scale parameter for gamma distribution
        (often symbolized beta = 1 / lambda)
      rate (float): rate parameter for gamma distribution
        (often symbolized lambda)
    """

    def __init__(self, shape, rate=1.0, scale=None):
        
        if 0 < shape:
            self.shape = shape
        else:
            raise Exception("shape parameter must be positive")
        
        if scale is None:
            if rate > 0:
                self.rate = rate
                self.scale = scale
            else:
                raise Exception("rate must be positive")
        else:
            if scale > 0:
                self.scale = scale
            else:
                raise Exception("scale must be positive")        

        params = {
            "a" : shape,
            "scale" : 1. / rate if scale is None else scale
            }
        super().__init__(params, stats.gamma, False)
        self.xlim = (0, self.xlim[1]) # Gamma distributions are not defined for x < 0
            

class Beta(Distribution):
    """Defines a probability space for a beta distribution.

    Attributes:
      a (float): alpha parameter for beta distribution
      b (float): beta parameter for beta distribution
    """

    def __init__(self, a, b, scale=None):
        
        if 0 < a:
            self.a = a
        else:
            raise Exception("a must be positive")
            
        if 0 < b:
            self.b = b
        else:        
            raise Exception("b must be positive")

        params = {
            "a" : a,
            "b" : b
            }
        super().__init__(params, stats.beta, False)
        self.xlim = (0, 1) # Beta distributions are not defined for x < 0 and x > 1


class StudentT(Distribution):
    """Defines a probability space for Student's t distribution.

    Attributes:
      df (int): degrees of freedom  
    """

    def __init__(self, df):
        if df > 0:
            self.df = df
        else:
            raise Exception("df must be greater than 0")

        params = {
            "df" : df 
            }
        super().__init__(params, stats.t, False)
        if df == 1:
            self.mean = lambda : float('nan') 
            self.sd = lambda : float('nan') 
            self.var = lambda : float('nan') 
    

class ChiSquare(Distribution):
    """Defines a probability space for a chi-square distribution

    Attributes:
      df (int): degrees of freedom  
    """

    def __init__(self, df):
        if df > 0 and isinstance(df, numbers.Integral):
            self.df = df
        else:
            raise Exception("df must be a positive integer")

        params = {
            "df" : df 
            }
        super().__init__(params, stats.chi2, False)
        self.xlim = (0, self.xlim[1]) # Chi-Square distributions are not defined for x < 0
    

class F(Distribution):
    """Defines a probability space for an F distribution

    Attributes:
      dfN (int): degrees of freedom in the numerator  
      dfD (int): degrees of freedom in the denominator
    """

    def __init__(self, dfN, dfD):
        
        if dfN > 0:
            self.dfN = dfN
        else:
            raise Exception("dfN must be greater than 0")

        if dfD > 0:
            self.dfD = dfD
        else:
            raise Exception("dfD must be greater than 0")

        params = {
            "dfn" : dfN,
            "dfd" : dfD
            }
        super().__init__(params, stats.f, False)
        self.xlim = (0, self.xlim[1]) # F distributions are not defined for x < 0
    

class Cauchy(Distribution):
    """Defines a probability space for a Cauchy distribution

    Attributes:
      The Cauchy distribution has no parameters  
    """

    def __init__(self, loc=0, scale=1):
        self.loc = loc
        self.scale = scale

        params = {
            "loc" : loc,
            "scale" : scale
        }

        super().__init__(params, stats.cauchy, False)

    def draw(self):
        return self.loc + (self.scale * np.random.standard_cauchy())

    
class LogNormal(Distribution):
    """Defines a probability space for a Log-Normal distribution

       If Y has a LogNormal distribution with parameters mu and sigma, then 
       log(Y) has a normal distribution with mean mu and sd sigma.

    Attributes:
      mu (float): mean of the underlying normal distribution 
      sigma (float): standard deviation of the underlying normal distribution
    """

    def __init__(self, mu=0.0, sigma=1.0):

        self.norm_mean = mu 

        if sigma > 0:
            self.s = sigma
            self.norm_sd = sigma
        else:
            raise Exception("sigma must be greater than 0")

        params = {
            "s" : self.s,
            "scale" : np.exp(mu) 
            }
        super().__init__(params, stats.lognorm, False)
        self.xlim = (0, self.xlim[1]) # Log-Normal distributions are not defined for x < 0


class Pareto(Distribution):
    """Defines a probability space for a Pareto distribution.

    Attributes:
      b (float): shape parameter of Pareto distribution 
      scale (float): scale parameter of Pareto distribution
          lower bound for possible values
    """

    def __init__(self, b=1.0, scale=1.0):
        
        if b > 0:
            self.b = b 
        else:
            raise Exception("b must be greater than 0")
        
        if scale > 0:
            self.scale = scale
        else:
            raise Exception("scale must be greater than 0")
            
        params = {
            "b" : self.b,
            "scale" : self.scale
            }
        super().__init__(params, stats.pareto, False)
        self.xlim = (scale, self.xlim[1]) # Pareto distributions are not defined for x < scale
        
<<<<<<< HEAD
        def draw(self):
            """A function that takes no arguments and 
            returns a single draw from the Pareto distribution."""

            # Numpy's Pareto is Lomax distribution, or Type II Pareto
            # but we want the more standard parametrization
            return self.scale * (1 + np.random.pareto(self.b))
        
        
=======
>>>>>>> 43e7dadd
# class Weibull(Distribution):
#     
#     def __init__(self, eta, beta= ):

class Rayleigh(Distribution):
    """Defines a probability space for a Rayleigh distribution

    Attributes:
      The Rayleigh distribution has no parameters  
    """

    def __init__(self):
        params = {}
        super().__init__(params, stats.rayleigh, False)

        
## Multivariate Distributions

class MultivariateNormal(Distribution):
    """Defines a probability space for a multivariate normal 
       distribution.

    Attributes:
      mean (1-D array_like, of length n): mean vector
      cov (2-D array_like, of shape (n, n)): covariance matrix
    """

    def __init__(self, mean, cov):
        if len(mean) != len(cov):
            raise Exception("The dimension of the mean vector" +
                            " is not compatible with the dimensions" +
                            " of the covariance matrix.")

        if len(mean) >= 1:
            self.mean = mean 
        else:
            raise Exception("Mean vector and Cov matrix cannot be empty")      
        
        if len(cov) >= 1:
            if all(len(row) == len(mean) for row in cov):
                    if np.all(np.linalg.eigvals(cov) >= 0) and np.allclose(cov, np.transpose(cov)):
                        self.cov = cov
                    else:
                        raise Exception("Cov matrix is not symmetric and positive semi-definite")
            else:
                raise Exception("Cov matrix is not square")
        else:
            raise Exception("Dimension of cov matrix cannot be less than 1")
         
        self.discrete = False
        self.pdf = lambda x: stats.multivariate_normal(x, mean, cov)
 
    def plot():
        raise Exception("This is not defined for Multivariate Normal distributions.")
    
    def draw(self):
        """A function that takes no arguments and 
            returns a single draw from the Multivariate Normal distribution."""

        return Vector(np.random.multivariate_normal(self.mean, self.cov))

    def __pow__(self, exponent):
        if exponent == float("inf"):
            def draw():
                result = InfiniteVector()
                def fn(n):
                    return self.draw()
                result.fn = fn
                return result
        else:
            def draw():
                return Vector(self.draw() for _ in range(exponent))
        return ProbabilitySpace(draw)



class BivariateNormal(MultivariateNormal):
    """Defines a probability space for a bivariate normal 
       distribution.

    Attributes:
      mean1 (float): mean parameter of X
      mean2 (float): mean parameter of Y
      sd1 (float): standard deviation parameter of X
      sd2 (float): standard deviation parameter of Y
      corr (float): correlation between X and Y
      var1 (float): variance parameter of X
        (if specified, sd1 will be ignored)
      var2 (float): variance parameter of Y
        (if specified, sd2 will be ignored)
      cov (float): covariance between X and Y
        (if specified, corr parameter will be ignored)
    """

    def __init__(self,
                 mean1=0.0, mean2=0.0,
                 sd1=1.0, sd2=1.0, corr=0.0,
                 var1=None, var2=None, cov=None):

        if not -1 <= corr <= 1:
            raise Exception("Correlation must be "
                            "between -1 and 1.")

        self.mean = [mean1, mean2]

        if sd1 < 0:
            raise Exception("sd1 cannot be less than 0")
        if sd2 < 0:
            raise Exception("sd2 cannot be less than 0")
        
        if var1 is None:
            var1 = sd1 ** 2
        if var2 is None:
            var2 = sd2 ** 2
        if var1 < 0 or var2 < 0:
            raise Exception("var1 and var2 cannot be negative")
        if cov is None:
            cov = corr * np.sqrt(var1 * var2)
        self.cov = [[var1, cov], [cov, var2]]
        self.discrete = False
        self.pdf = lambda x: stats.multivariate_normal(x, self.mean, self.cov)


        
class Multinomial(Distribution):
    """Defines a probability space for a multinomial 
       distribution.

    Attributes:
      n (int): number of trials
      p (1-D array_like): probability vector
    """

    def __init__(self, n, p):
        if n >= 0 and isinstance(n, numbers.Integral):
            self.n = n
        #elif n == 0:
            #raise NotImplementedError
            #TODO
        else:
            raise Exception("n must be a non-negative integer")

        if sum(p) == 1 and min(p) >= 0:
            self.p = p
        else:
            raise Exception("Elements of p must be non-negative" +
                            " and sum to 1.")
         
        self.discrete = False
        self.pdf = lambda x: stats.multinomial(x, n, p)
 
    def plot():
        raise Exception("This is not defined for Multinomial distributions.")
    
    def draw(self):
        """A function that takes no arguments and 
            returns a single draw from the multinomial distribution."""

        return Vector(np.random.multinomial(self.n, self.p))

    def __pow__(self, exponent):
        if exponent == float("inf"):
            def draw():
                result = InfiniteVector()
                def fn(n):
                    return self.draw()
                result.fn = fn
                return result
        else:
            def draw():
                return Vector(self.draw() for _ in range(exponent))

        return ProbabilitySpace(draw)<|MERGE_RESOLUTION|>--- conflicted
+++ resolved
@@ -644,7 +644,6 @@
         super().__init__(params, stats.pareto, False)
         self.xlim = (scale, self.xlim[1]) # Pareto distributions are not defined for x < scale
         
-<<<<<<< HEAD
         def draw(self):
             """A function that takes no arguments and 
             returns a single draw from the Pareto distribution."""
@@ -654,11 +653,10 @@
             return self.scale * (1 + np.random.pareto(self.b))
         
         
-=======
->>>>>>> 43e7dadd
 # class Weibull(Distribution):
 #     
 #     def __init__(self, eta, beta= ):
+
 
 class Rayleigh(Distribution):
     """Defines a probability space for a Rayleigh distribution
